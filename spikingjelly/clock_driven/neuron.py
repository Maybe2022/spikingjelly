--- conflicted
+++ resolved
@@ -79,10 +79,6 @@
         self.register_memory('v_threshold', v_threshold)
         self.register_memory('v_reset', v_reset)
         self.register_memory('v_rest', v_rest)
-<<<<<<< HEAD
-
-=======
->>>>>>> ca256ee5
 
         self.detach_reset = detach_reset
         self.surrogate_function = surrogate_function
